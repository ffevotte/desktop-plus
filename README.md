--- conflicted
+++ resolved
@@ -1,4 +1,3 @@
-<<<<<<< HEAD
 # desktop+
 
 `desktop+` extends `desktop` by providing more features related to sessions persistance.
@@ -11,6 +10,8 @@
 
 
 ## Installation and setup
+
+`desktop+` requires [`dash`](http://github.com/magnars/dash.el) and [`f`](http://github.com/rejeep/f.el), which can easily be installed through MELPA.
 
 From `git`:
 
@@ -42,14 +43,51 @@
 
 ## Usage
 
+### From Emacs
+
+#### Named sessions
+
 Two functions are defined to manipulate desktop sessions by name:
 
 - `desktop-create`: create a new session and give it a name.
 
 - `desktop-load`: change the current session; the new session to be loaded is identified by its name, as given during session creation using `desktop-create`. The currently active session is identified in the title bar.
 
+As a special case, if the session name is left blank when calling one of these two functions, a name is automatically derived from the current working directory (see "Auto-named sessions" below).
+
 Once created or loaded, sessions are automatically saved when exiting emacs or changing session.
 
+#### Auto-named sessions
+
+It is also possible to create and load sessions without explicitly specifying a name. These sessions are then automatically named after the current working directory. This can be done either by leaving the session name blank when calling `desktop-create` or `desktop-load`, or by using their dedicated counterparts:
+
+- `desktop-create-auto`: create a new auto-named session.
+
+- `desktop-load-auto`: load a previously created auto-named session.
+
+
+### From the shell command-line
+
+If you want to invoke Emacs from the command-line and specify a session to load at startup, you can define the following useful bash function:
+
+```sh
+function emacs-desktop () {
+  emacs --eval '(desktop-load "'"$1"'")'
+}
+```
+
+You can then invoke a named session directly from the command-line:
+
+```sh
+$ emacs-desktop my-session
+```
+
+or an auto-named session:
+
+```sh
+$ cd /path/to/working/directory
+$ emacs-desktop
+```
 
 ## Customization
 
@@ -84,8 +122,4 @@
 
     LOAD-FN should be a function of the form `(lambda (name &rest args) ...)` allowing to restore a buffer named NAME in major mode MODE, from information stored in ARGS, as determined by SAVE-FN.
 
-    If ACTIVATE is non-nil, also add MODE to the list of handled modes in `desktop+/special-buffer-handlers`.
-=======
-This is a fork of [desktop plus](https://github.com/ffevotte/desktop-plus).
-It adds two functions, desktop-create-auto and destkop-load-auto that use an automatic desktop name based on the current working directory.
->>>>>>> 2fa6ce2d
+    If ACTIVATE is non-nil, also add MODE to the list of handled modes in `desktop+/special-buffer-handlers`.